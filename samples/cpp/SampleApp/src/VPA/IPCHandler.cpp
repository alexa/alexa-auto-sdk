/*
Copyright (C)2013. OBIGO Inc. All rights reserved.
This software is covered by the license agreement between
the end user and OBIGO Inc. and may be
used and copied only in accordance with the terms of the
said agreement.
OBIGO Inc. assumes no responsibility or
liability for any errors or inaccuracies in this software,
or any consequential, incidental or indirect damage arising
out of the use of the software.
 */

#include "SampleApp/VPA/IPCHandler.h"
#include "SampleApp/VPA/base64.h"
#include "SampleApp/VPA/AIDaemon-IPC.h"

#include "SampleApp/Event.h"

/* TODO
#include <AVSCommon/AVS/NamespaceAndName.h>
#include <ContextManager/ContextManager.h>
*/

#include <nlohmann/json.hpp>
using json = nlohmann::json;

#include <rapidjson/document.h>
#include <rapidjson/error/en.h>
#include <rapidjson/stringbuffer.h>
#include <rapidjson/writer.h>

#include <algorithm>
#include <fstream>
#include <iostream>
#include <libgen.h>
#include <sys/stat.h>
#include <sys/types.h>
#include <sstream>

using Level = sampleApp::logger::LoggerHandler::Level;

namespace AIDAEMON {

/* TODO
using namespace alexaClientSDK::sampleApp;
*/

IPCHandler* IPCHandler::instance = nullptr;

IPCHandler::IPCHandler() {
    m_pServerThread = nullptr;
    m_idBus = 0;
    m_pLoop = nullptr;
    m_pDBusInterface = nullptr;
    m_pskeleton = nullptr;

    m_aiStatus = "";
    m_aiStatusReason = "";
    m_authcode = "";
    m_configured = false;
}

/* TODO
void IPCHandler::setInteractionManager(std::shared_ptr<InteractionManager> manager) {
    m_interactionManager = manager;
}
*/

IPCHandler* IPCHandler::GetInstance() {
    if (instance == nullptr) {
        //ConsolePrinter::simplePrint("Create IPCHandler");
        instance = new IPCHandler();
    }
    
    return instance;
}

void IPCHandler::OnBusAcquired(GDBusConnection * connection, const gchar * name, gpointer user_data) {
    //ConsolePrinter::simplePrint(__PRETTY_FUNCTION__);

    IPCHandler* handler = IPCHandler::GetInstance();

    std::stringstream logbuffer;
    logbuffer << "DBus Connection : " << connection;
    //ConsolePrinter::simplePrint(logbuffer.str());
    logbuffer.str("");

    logbuffer << "DBus Name : " << name;
    //ConsolePrinter::simplePrint(logbuffer.str());
    logbuffer.str("");

    if (handler->m_pDBusInterface != nullptr) {
        //ConsolePrinter::simplePrint("DBus Interface is not NULL");
        return;
    }

    if (handler->m_pskeleton != nullptr) {
        //ConsolePrinter::simplePrint("Skeleton is not Null");
        return;
    }

    handler->m_pDBusInterface = aidaemon__skeleton_new() ;
    logbuffer << "DBus skeleton : " << handler->m_pDBusInterface;
    //ConsolePrinter::simplePrint(logbuffer.str());
    logbuffer.str("");

    gulong handlerID = g_signal_connect (
        handler->m_pDBusInterface, 
        "handle-send-messages", 
        G_CALLBACK (IPCHandler::on_handle_send_messages), 
        nullptr);
    logbuffer << "DBus HandlerID : " << handlerID;
    //ConsolePrinter::simplePrint(logbuffer.str());
    logbuffer.str("");

    handler->m_pskeleton = AIDAEMON__SKELETON (handler->m_pDBusInterface);
    logbuffer << "AIDaemon skeleton : " << handler->m_pskeleton;
    //ConsolePrinter::simplePrint(logbuffer.str());
    logbuffer.str("");

    gboolean result = g_dbus_interface_skeleton_export(
        G_DBUS_INTERFACE_SKELETON(handler->m_pskeleton),
        connection,
        AIDAEMON::SERVER_OBJECT.c_str(),
        nullptr);
    logbuffer << "Export Result : " << result;
    //ConsolePrinter::simplePrint(logbuffer.str());
    logbuffer.str("");

    handler->sendAIStatus(AIDAEMON::AI_STATUS_READY);
}

bool IPCHandler::makeDBusServer() {
    //ConsolePrinter::simplePrint(__PRETTY_FUNCTION__);

    if (m_pServerThread != nullptr) {
        //ConsolePrinter::simplePrint("DBus Server Thread has already created");
        return false;
    }

    m_pServerThread = new std::thread([&] {
          m_idBus = g_bus_own_name(G_BUS_TYPE_SESSION, AIDAEMON::SERVER_INTERFACE.c_str(),
                                  G_BUS_NAME_OWNER_FLAGS_NONE, IPCHandler::OnBusAcquired,
                                  nullptr, nullptr, nullptr, nullptr);
          if (! m_idBus) {
              //ConsolePrinter::simplePrint("Fail to get bus");
          } else {
              //ConsolePrinter::simplePrint("Success to get bus");
              m_pLoop = g_main_loop_new(nullptr, false);
            if (m_pLoop) {
                //ConsolePrinter::simplePrint("Success to create a new GMainLoop");
    			g_main_loop_run(m_pLoop);
    		} else {
                //ConsolePrinter::simplePrint("Fail to create a new GMainLoop");
    		}
          }
        });
    return true;
}

void IPCHandler::sendMessage(std::string MethodID, rapidjson::Document *data) {

    rapidjson::Document ipcdata(rapidjson::kObjectType);

    ipcdata.AddMember(IPC_METHODID, 
        rapidjson::Value().SetString(MethodID.c_str(), MethodID.length(), ipcdata.GetAllocator()), 
        ipcdata.GetAllocator());
    ipcdata.AddMember(IPC_DATA, *data, ipcdata.GetAllocator());

    sendData(&ipcdata);
}
/* TODO  
void IPCHandler::sendMessage(std::string MethodID, int data) {

    rapidjson::Document ipcdata(rapidjson::kObjectType);
    rapidjson::Document::AllocatorType& allocator = ipcdata.GetAllocator();

    ipcdata.AddMember(rapidjson::StringRef(AIDAEMON::IPC_METHODID), MethodID, allocator);
    if (data == AIDAEMON::NULL_DATA) {
        rapidjson::Document nulldata;
        ipcdata.AddMember(rapidjson::StringRef(AIDAEMON::IPC_DATA), nulldata, allocator);
    } else {
        ipcdata.AddMember(rapidjson::StringRef(AIDAEMON::IPC_DATA), data, allocator);
    }
    
    sendData(&ipcdata);
}
*/
void IPCHandler::sendMessage(std::string MethodID, std::string data) {

    rapidjson::Document ipcdata(rapidjson::kObjectType);

    ipcdata.AddMember(IPC_METHODID, 
        rapidjson::Value().SetString(MethodID.c_str(), MethodID.length(), ipcdata.GetAllocator()), 
        ipcdata.GetAllocator());
    ipcdata.AddMember(IPC_DATA, 
        rapidjson::Value().SetString(data.c_str(), data.length(), ipcdata.GetAllocator()),
        ipcdata.GetAllocator());

    sendData(&ipcdata);
}

void IPCHandler::sendData(rapidjson::Document *ipcdata) {

    rapidjson::StringBuffer ipcdataBuf;
    rapidjson::Writer<rapidjson::StringBuffer> writer(ipcdataBuf);
    if (!ipcdata->Accept(writer)) {
        //ConsolePrinter::simplePrint("ERROR: Build json");
        return;
    }

    std::string tempipcdata = ipcdataBuf.GetString();
    std::string encoded = base64_encode(reinterpret_cast<const unsigned char*>(tempipcdata.c_str()), tempipcdata.length());
    //ConsolePrinter::simplePrint(encoded.c_str());

    aidaemon__emit_send_messages(m_pDBusInterface, encoded.c_str());   
}

gboolean IPCHandler::on_handle_send_messages(
    AIDaemon *object,
    GDBusMethodInvocation *invocation,
    const gchar *arg_Data,
    gpointer user_data ) {
    IPCHandler* handler = IPCHandler::GetInstance();

    std::string decoded = base64_decode((char*)(arg_Data));
    handler->log(Level::INFO, __PRETTY_FUNCTION__, "VPA data : " + decoded);

    json vpaData;
    try {
        vpaData = json::parse(decoded);
    } catch (std::exception &e) {
        handler->log(Level::ERROR, __PRETTY_FUNCTION__, "IPC data not parseable");
        return false;
    }

    std::string Method = handler->getValueFromJson(vpaData, std::string(AIDAEMON::IPC_METHODID));
    std::string IPCData = handler->getValueFromJson(vpaData, std::string(AIDAEMON::IPC_DATA));

    if (Method.empty()) {
        handler->log(Level::ERROR, __PRETTY_FUNCTION__, "Method is Empty");
        return false;
    }

    aidaemon__complete_send_messages(object, invocation);

    handler->log(Level::INFO, __PRETTY_FUNCTION__, "Method : " + Method);

    if (Method == AIDAEMON::METHODID_VPA_AI_STATUS) {
        handler->sendAIStatus();
    } else if (Method == AIDAEMON::METHODID_VPA_AUTH_START) {
        handler->getCBLHandler()->startCBL();
    } else if (Method == AIDAEMON::METHODID_VPA_SET_CONF) {
        handler->setConfigured(IPCData);        
<<<<<<< HEAD
    } else if (Method == AIDAEMON::METHODID_VPA_VR_START) {
        handler->sendEvent(sampleApp::Event::onStartTTS, IPCData);
=======
    } else if (Method == AIDAEMON::METHODID_VPA_EVENT) {
        handler->getVPAHandler()->getVPAEngine()->sendEvent(IPCData);          
>>>>>>> a1b5dfd7
    } else {
        handler->log(Level::ERROR, __PRETTY_FUNCTION__, "Cannot handle this Method : " + Method);
    }
    /* TODO
    } else if (Method == AIDAEMON::METHODID_VPA_SET_RECOGNIZE) {
        handler->m_interactionManager->getDefaultClient()->setSpeechRecognize(IPCData);
    } else if (Method == AIDAEMON::METHODID_VPA_VR_STOP) {
        handler->setAudioError(false);
        handler->m_interactionManager->microphoneToggle(AIDAEMON::MIC_OFF);
        handler->m_interactionManager->getDefaultClient()->notifyOfTapToTalkEnd();            
    } else if (Method == AIDAEMON::METHODID_VPA_EVENT_CANCEL) {
        //ConsolePrinter::simplePrint(Method);
    }else if (Method == AIDAEMON::METHODID_VPA_AUDIO_REQUEST) {
        handler->handleAudioControl(IPCData);
    } else if (Method == AIDAEMON::METHODID_REQ_SET_CONTEXT ) {
        handler->updateConext(IPCData);
    } else if (Method == AIDAEMON::METHODID_REQ_MIC ) {
        handler->m_interactionManager->microphoneToggle(IPCData);                  
    } else if (Method == AIDAEMON::METHODID_VPA_TTS_START) {
        handler->handleStartTTS(IPCData);
    } else if (Method == AIDAEMON::METHODID_VPA_TTS_STOP) {
        handler->handleStopTTS(IPCData);          
    } else {
        //ConsolePrinter::simplePrint("ERROR: Cannot Handle this Method");
    }
    */
    return true;
}
/* TODO
void IPCHandler::handleAudioControl(std::string data) {
    //ConsolePrinter::simplePrint(__PRETTY_FUNCTION__);

    std::string action = getValueFromJson(data, AIDAEMON::AUDIO_ACTION);
    action.erase(std::remove(action.begin(), action.end(), '"'), action.end());

    if (action == AIDAEMON::AUDIO_PLAY) {
        m_interactionManager->getDefaultClient()->playMVPAAduio();
    } else if (action == AIDAEMON::AUDIO_PAUSE) {
        m_interactionManager->playbackPause();
    } else if (action == AIDAEMON::AUDIO_NEXT) {
        m_interactionManager->playbackNext();
    } else if (action == AIDAEMON::AUDIO_PREVIOUS) {
        m_interactionManager->playbackPrevious();         
    } else if (action == AIDAEMON::AUDIO_SKIP_FORWARD) {s
        m_interactionManager->playbackSkipForward();        
    } else if (action == AIDAEMON::AUDIO_SKIP_BACKWARD) {
        m_interactionManager->playbackSkipBackward();        
    } else if (action == AIDAEMON::AUDIO_SHUFFLE) {
        m_interactionManager->playbackShuffle();        
    } else if (action == AIDAEMON::AUDIO_LOOP) {
        m_interactionManager->playbackLoop();        
    } else if (action == AIDAEMON::AUDIO_REPEAT) {
        m_interactionManager->playbackRepeat();        
    } else if (action == AIDAEMON::AUDIO_THUMBS_UP) {
        m_interactionManager->playbackThumbsUp();        
    } else if (action == AIDAEMON::AUDIO_THUMBS_DOWN) {
        m_interactionManager->playbackThumbsDown();        
    } else {
        //ConsolePrinter::simplePrint("ERROR: Cannot Handle Audio Request " + action);
    } 
}

void IPCHandler::handleStartTTS(std::string data) {
    m_interactionManager->getDefaultClient()->startTTS(
        getValueFromJson(data, AIDAEMON::TTS_START_EVENT),
        getValueFromJson(data, AIDAEMON::TTS_FINISH_EVENT));
}

void IPCHandler::handleStopTTS(std::string data) {
    m_interactionManager->getDefaultClient()->stopTTS(std::string(""));
}

void IPCHandler::updateConext(std::string data) {
    using namespace alexaClientSDK::contextManager;

    //ConsolePrinter::simplePrint(__PRETTY_FUNCTION__);

    rapidjson::Document payload;
    rapidjson::ParseResult result = payload.Parse(data);
    if (!result) {
        //ConsolePrinter::simplePrint("ERROR: Context JSON not parseable");
        return;
    } 

    if (payload.HasMember(AIDAEMON::CONTEXT) && 
        payload[AIDAEMON::CONTEXT].IsArray()) {            
        rapidjson::Value& context = payload[AIDAEMON::CONTEXT];    
        for (rapidjson::SizeType i = 0; i < context.Size(); i++) {
            rapidjson::StringBuffer contextdataBuf;
            rapidjson::Writer<rapidjson::StringBuffer> writer(contextdataBuf);
            if (!context[i][CONTEXT_PAYLOAD].Accept(writer)) {
                //ConsolePrinter::simplePrint("ERROR: Build json string");
            } else {
                alexaClientSDK::avsCommon::avs::NamespaceAndName CONTEXT_MANAGER_PHONE_CONTROL_STATE{"PhoneCallController", "PhoneCallControllerState"};
                auto setStateSuccess = ContextManager::create()->setState(
                    alexaClientSDK::avsCommon::avs::NamespaceAndName(
                        context[i][AIDAEMON::CONTEXT_HEADER][AIDAEMON::CONTEXT_HNAMESPACE].GetString(),
                        context[i][AIDAEMON::CONTEXT_HEADER][AIDAEMON::CONTEXT_HNAME].GetString()),               
                    contextdataBuf.GetString(), 
                    alexaClientSDK::avsCommon::avs::StateRefreshPolicy::NEVER );
                if ( setStateSuccess != alexaClientSDK::avsCommon::sdkInterfaces::SetStateResult::SUCCESS ) {
                    //ConsolePrinter::simplePrint("ERROR: Update Context=> " + std::string(contextdataBuf.GetString()));
                } else {
                    //ConsolePrinter::simplePrint("Success: Update Context=> " + std::string(contextdataBuf.GetString()));   
                }
            }
        }
    } else {
        //ConsolePrinter::simplePrint("ERROR: There is not " + AIDAEMON::CONTEXT);
        return;        
    }
}
*/
void IPCHandler::sendAIStatus(std::string status, std::string reason) {
    if (status.empty()) {
        status =  m_aiStatus;
        reason = m_aiStatusReason;
    } else {
        m_aiStatus = status;
        m_aiStatusReason = reason;
    }

    log(Level::INFO, __PRETTY_FUNCTION__, "status : " + status + " reason : " + reason);

    // TODO : 
    if (status == "DISCONNECTED" && reason == "DISCONNECTEDACL_CLIENT_REQUEST") {
        status = AIDAEMON::AI_STATUS_UNAUTH;
        reason = AIDAEMON::AI_CHANGED_REASON_UNAUTH_CLIENT;
        log(Level::INFO, __PRETTY_FUNCTION__, "TO DO: check UnAuth");
    }

    rapidjson::Document aistatus(rapidjson::kObjectType);

    aistatus.AddMember(AIDAEMON::AI_STATUS, 
        rapidjson::Value().SetString(status.c_str(), status.length(), aistatus.GetAllocator()),  
        aistatus.GetAllocator());

    if (status == AIDAEMON::AI_STATUS_READY) {
        aistatus.AddMember(AIDAEMON::AI_STATUS_VERSION, 
        rapidjson::Value().SetString(std::string("AAC Test Version").c_str(), std::string("AAC Test Version").length(), aistatus.GetAllocator()),
        aistatus.GetAllocator());        
    } else if (status == AIDAEMON::AI_STATUS_NOTREADY) {
        //ConsolePrinter::simplePrint("AI Status : " + AIDAEMON::AI_STATUS_NOTREADY);
    } else if (status == AIDAEMON::AI_STATUS_UNAUTH) {
        aistatus.AddMember(AIDAEMON::AI_CHANGED_REASON, 
            rapidjson::Value().SetString(reason.c_str(), reason.length(), aistatus.GetAllocator()),
            aistatus.GetAllocator());
        if (reason == AIDAEMON::AI_CHANGED_REASON_UNAUTH_PENDING) {
            aistatus.AddMember(AIDAEMON::AI_AUTH_CODE,
                rapidjson::Value().SetString(m_authcode.c_str(), m_authcode.length(), aistatus.GetAllocator()),
                aistatus.GetAllocator());
        }
    } else {
        aistatus.AddMember(AIDAEMON::AI_CHANGED_REASON, 
            rapidjson::Value().SetString(reason.c_str(), reason.length(), aistatus.GetAllocator()),
            aistatus.GetAllocator());
    }

    AIDAEMON::IPCHandler::GetInstance()->sendMessage(AIDAEMON::METHODID_AI_STATUS, &aistatus);
}

void IPCHandler::setAuthCode(std::string code) {
    m_authcode = code;
}

void IPCHandler::setConfigured(std::string data) {
    log(Level::INFO, __PRETTY_FUNCTION__, " ");

    m_configured = true;

/* TODO
    std::string configure = getValueFromJson(data, AIDAEMON::SET_CONF_CONFIGURATION);
    std::string configPath = "AIDaemon.json";

    std::ofstream writeFile(configPath.data());
    if (writeFile.is_open()) {
        writeFile << configure;
        writeFile.close();
    } else {
        //ConsolePrinter::simplePrint("ERROR: Can't make AIDaemon.json");
    }

    std::string db = getValueFromJson(
        getValueFromJson(configure, AIDAEMON::SET_CONF_AUTH_DELEGATE), 
        AIDAEMON::SET_CONF_DB);

    db.erase(std::remove(db.begin(), db.end(), '"'), db.end());
    db = db.substr(0, db.find_last_of("\\/"));

    if (db.length() > 0) {
        //ConsolePrinter::simplePrint("DB Path : " + db);
        recursive_mkdir(db.c_str(), S_IRWXU);
        if (access(db.c_str(), F_OK) != 0) {
            //ConsolePrinter::simplePrint("ERROR: Can't create DB Path");
            return;
        } else {
            //ConsolePrinter::simplePrint("Success to create DB Path : " + db);
        }
    } else {
        //ConsolePrinter::simplePrint("ERROR: Can't fine DB Path");
        return;
    }
*/
    m_waitForConfigure.notify_one();
}


void IPCHandler::waitForConfiguration() {
    log(Level::INFO, __PRETTY_FUNCTION__, " ");
    
    std::unique_lock<std::mutex> lck(m_configureMtx);

    while ( (m_waitForConfigure.wait_for(lck,std::chrono::seconds(1)) == std::cv_status::timeout) &&
             !m_configured ) {
        log(Level::INFO, __PRETTY_FUNCTION__, "timeout");
        sendAIStatus(AIDAEMON::AI_STATUS_READY);
    }
}

std::string IPCHandler::getValueFromJson(json &data, std::string key) {
    std::string result("");
    IPCHandler* handler = IPCHandler::GetInstance();
    try {
        auto obj = data.at(key);
        if (obj.is_string()) {
            result = obj.get<std::string>();
        } else {
            handler->log(Level::ERROR, __PRETTY_FUNCTION__, key + " is not in data");
        }
    } catch (json::exception &e) {
        handler->log(Level::ERROR, __PRETTY_FUNCTION__, key + " cannot be parsed");
        return result;
    }
    return result;
}

void IPCHandler::recursive_mkdir(const char *path, mode_t mode) {
    //ConsolePrinter::simplePrint(__PRETTY_FUNCTION__);

    char *spath = NULL;
    const char *next_dir = NULL;

    /* dirname() modifies input! */
    spath = strdup(path);
    if (spath == NULL) {
        /* Report error, no memory left for string duplicate. */
        goto done;
    }

    /* Get next path component: */
    next_dir = dirname(spath);

    if (access(path, F_OK) == 0) {
        /* The directory in question already exists! */
        goto done;
    }

    if (strcmp(next_dir, ".") == 0 || strcmp(next_dir, "/") == 0) {
        /* We reached the end of recursion! */
        goto done;
    }

    recursive_mkdir(next_dir, mode);
    if (mkdir(path, mode) != 0) {
       /* Report error on creating directory */
       //ConsolePrinter::simplePrint("ERROR: Failed to create directory : " + std::string(path));
    }

done:
    free(spath);
    return;
}

void IPCHandler::log(sampleApp::logger::LoggerHandler::Level level, const std::string tag, const std::string &message) {
    auto loggerHandler = m_loggerHandler.lock();
    if (!loggerHandler) {
        std::cerr << tag << " " << message << "\n";
        return;
    }
    loggerHandler->log(level, tag, message);
}

bool IPCHandler::sendEvent(const sampleApp::Event &event, const std::string &value) {
    auto activityHandler = m_activity.lock();
    activityHandler->notify(event, value);
    return true;
}

}  // namespace AIDAEMON<|MERGE_RESOLUTION|>--- conflicted
+++ resolved
@@ -252,13 +252,10 @@
         handler->getCBLHandler()->startCBL();
     } else if (Method == AIDAEMON::METHODID_VPA_SET_CONF) {
         handler->setConfigured(IPCData);        
-<<<<<<< HEAD
     } else if (Method == AIDAEMON::METHODID_VPA_VR_START) {
         handler->sendEvent(sampleApp::Event::onStartTTS, IPCData);
-=======
     } else if (Method == AIDAEMON::METHODID_VPA_EVENT) {
-        handler->getVPAHandler()->getVPAEngine()->sendEvent(IPCData);          
->>>>>>> a1b5dfd7
+        handler->getVPAHandler()->getVPAEngine()->sendEvent(IPCData);  
     } else {
         handler->log(Level::ERROR, __PRETTY_FUNCTION__, "Cannot handle this Method : " + Method);
     }
